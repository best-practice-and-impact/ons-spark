format: jb-book
root: intro
parts:
- caption: Spark overview
  chapters:
  - file: spark-overview/spark-session-guidance
  - file: spark-overview/example-spark-sessions
  - file: spark-overview/spark-defaults
<<<<<<< HEAD
  - file: spark-overview/data-types
=======
  - file: spark-overview/creating-dataframes
>>>>>>> e9e4bf60
- caption: Introduction to PySpark
  chapters:
  - file: pyspark-intro/pyspark-intro
  - file: pyspark-intro/pyspark-intro-exercises
  - file: pyspark-intro/returning-data
  - file: pyspark-intro/f-col
- caption: Introduction to sparklyr
  chapters:
  - file: sparklyr-intro/sparklyr_functions
- caption: Spark functions
  chapters:
  - file: spark-functions/union_dataframes_with_different_columns
  - file: spark-functions/padding
  - file: spark-functions/sampling
  - file: spark-functions/pivot-tables
  - file: spark-functions/rounding
  - file: spark-functions/window-functions
- caption: Understanding and Optimising Spark
  chapters:
  - file: spark-concepts/spark_application_and_ui
  - file: spark-concepts/shuffling
  - file: spark-concepts/join_concepts
  - file: spark-functions/cross_joins
  - file: spark-concepts/salted_joins
  - file: spark-concepts/partitions
  - file: spark-concepts/exercises
- caption: Ancillary Topics
  chapters:
  - file: ancillary-topics/visualisation.md
  <|MERGE_RESOLUTION|>--- conflicted
+++ resolved
@@ -6,11 +6,8 @@
   - file: spark-overview/spark-session-guidance
   - file: spark-overview/example-spark-sessions
   - file: spark-overview/spark-defaults
-<<<<<<< HEAD
   - file: spark-overview/data-types
-=======
   - file: spark-overview/creating-dataframes
->>>>>>> e9e4bf60
 - caption: Introduction to PySpark
   chapters:
   - file: pyspark-intro/pyspark-intro
