--- conflicted
+++ resolved
@@ -18,11 +18,8 @@
   - file: spark-functions/union_dataframes_with_different_columns
   - file: spark-functions/padding
   - file: spark-functions/sampling
-<<<<<<< HEAD
   - file: spark-functions/rounding
-=======
   - file: spark-functions/window-functions
->>>>>>> aa1b9565
 - caption: Understanding and Optimising Spark
   chapters:
   - file: spark-concepts/spark_application_and_ui
