--- conflicted
+++ resolved
@@ -54,12 +54,9 @@
   - file: spark-analysis/interpolation
   - file: spark-analysis/logistic-regression
   - file: spark-analysis/visualisation
-<<<<<<< HEAD
   - file: spark-analysis/flags
-=======
   - file: spark-analysis/bin-continuous-variable
   - file: spark-analysis/cramer_v
->>>>>>> 450a315f
 - caption: Testing and Debugging
   chapters:
   - file: testing-debugging/spark-errors
