--- conflicted
+++ resolved
@@ -69,9 +69,7 @@
   - file: ancillary-topics/pydoop
   - file: ancillary-topics/creating-a-SQL-view-in-HDFS
   - file: ancillary-topics/pandas-udfs
-<<<<<<< HEAD
   - file: ancillary-topics/r-udfs
-=======
   - file: ancillary-topics/hive-partitions
->>>>>>> cd0a89c2
+
   