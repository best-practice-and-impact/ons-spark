--- conflicted
+++ resolved
@@ -19,11 +19,8 @@
   - file: spark-functions/union_dataframes_with_different_columns
   - file: spark-functions/padding
   - file: spark-functions/sampling
-<<<<<<< HEAD
   - file: spark-functions/pivot-tables
-=======
   - file: spark-functions/rounding
->>>>>>> bc622eb8
   - file: spark-functions/window-functions
 - caption: Understanding and Optimising Spark
   chapters:
