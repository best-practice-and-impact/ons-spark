from notebook_converter import markdown_from_notebook


<<<<<<< HEAD
group = "spark-functions"
folder = "median"
page = "median"
=======
group = "spark-analysis"
folder = "cramer_v"
page = "cramer_v"
>>>>>>> 7e2e6592
base_path = "/home/cdsw/ons-spark/ons-spark/"
out_path = base_path + group

in_path = base_path+"raw-notebooks/"+folder

nb_maker = (markdown_from_notebook(in_path + "/" + page + ".ipynb",
                                   out_path + "/" + page + ".md",
                                   in_path + "/r_input.R",
                                   in_path + "/outputs.csv",
                                   show_warnings=False,
                                   output_type="tabs")
)


<|MERGE_RESOLUTION|>--- conflicted
+++ resolved
@@ -1,15 +1,8 @@
 from notebook_converter import markdown_from_notebook
 
-
-<<<<<<< HEAD
 group = "spark-functions"
 folder = "median"
 page = "median"
-=======
-group = "spark-analysis"
-folder = "cramer_v"
-page = "cramer_v"
->>>>>>> 7e2e6592
 base_path = "/home/cdsw/ons-spark/ons-spark/"
 out_path = base_path + group
 
